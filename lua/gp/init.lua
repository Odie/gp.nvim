--- conflicted
+++ resolved
@@ -3431,11 +3431,7 @@
 			-- call openai
 			.. curl
 			.. " --max-time 20 "
-<<<<<<< HEAD
-			.. M.config.openai_transcriptions_api_endpoint
-=======
 			.. M.config.whisper_api_endpoint
->>>>>>> 92b4b831
 			.. ' -s -H "Authorization: Bearer '
 			.. M.config.openai_api_key
 			.. '" -H "Content-Type: multipart/form-data" '
